# Copyright 2019-present Kensho Technologies, LLC.
from collections import namedtuple
import six

<<<<<<< HEAD
from graphql.language.ast import FieldDefinition, Name, NamedType, ObjectTypeDefinition, Directive, ListType
=======
from graphql.language.ast import (FieldDefinition, Name, NamedType,
                                  ObjectTypeDefinition, InterfaceTypeDefinition,
                                  Directive, ListType)
>>>>>>> e2458c41
from graphql import parse
from graphql.language.printer import print_ast
from graphql.type import GraphQLList
from graphql.utils.build_ast_schema import build_ast_schema
from graphql.utils.schema_printer import print_schema

from ..compiler.compiler_frontend import validate_schema_and_ast
from ..ast_manipulation import safe_parse_graphql
from .macro_edge import make_macro_edge_descriptor
from .macro_edge.helpers import get_type_at_macro_edge_target
from .macro_edge.directives import MacroEdgeDirective
from .macro_expansion import expand_macros_in_query_ast
from ..exceptions import GraphQLValidationError


MacroRegistry = namedtuple(
    'MacroRegistry', (
        # GraphQLSchema, created using the GraphQL library
        'schema_without_macros',

        # Optional dict of GraphQL interface or type -> GraphQL union.
        # Used as a workaround for GraphQL's lack of support for
        # inheritance across "types" (i.e. non-interfaces), as well as a
        # workaround for Gremlin's total lack of inheritance-awareness.
        # The key-value pairs in the dict specify that the "key" type
        # is equivalent to the "value" type, i.e. that the GraphQL type or
        # interface in the key is the most-derived common supertype
        # of every GraphQL type in the "value" GraphQL union.
        # Recursive expansion of type equivalence hints is not performed,
        # and only type-level correctness of this argument is enforced.
        # See README.md for more details on everything this parameter does.
        # *****
        # Be very careful with this option, as bad input here will
        # lead to incorrect output queries being generated.
        # *****
        'type_equivalence_hints',

        # Optional dict mapping class names to the set of its subclass names.
        # A class in this context means the name of a GraphQLObjectType,
        # GraphQLUnionType or GraphQLInterface.
        'subclass_sets',

        # Dict[str, Dict[str, MacroEdgeDescriptor]] mapping:
        # class name -> (macro edge name -> MacroEdgeDescriptor)
        'macro_edges',

        # Any other macro types we may add in the future go here.
    )
)


def create_macro_registry(schema, type_equivalence_hints=None, subclass_sets=None):
    """Create and return a new empty macro registry."""
    return MacroRegistry(
        schema_without_macros=schema,
        type_equivalence_hints=type_equivalence_hints,
        subclass_sets=subclass_sets,
        macro_edges=dict())


def register_macro_edge(macro_registry, macro_edge_graphql, macro_edge_args):
    """Add the new macro edge descriptor to the provided MacroRegistry object, mutating it.

    Args:
        macro_registry: MacroRegistry object containing macro descriptors, where the new
                        macro edge descriptor should be added.
        macro_edge_graphql: string, GraphQL defining how the new macro edge should be expanded
        macro_edge_args: dict mapping strings to any type, containing any arguments the macro edge
                         requires in order to function.
    """
    class_name, macro_edge_name, macro_descriptor = make_macro_edge_descriptor(
        macro_registry.schema_without_macros, macro_edge_graphql, macro_edge_args,
        type_equivalence_hints=macro_registry.type_equivalence_hints)

    # Ensure this new macro edge does not conflict with any previous descriptor.
    macro_edges_for_class = macro_registry.macro_edges.get(class_name, dict())
    existing_descriptor = macro_edges_for_class.get(macro_edge_name, None)

    if existing_descriptor is not None:
        raise AssertionError(
            u'Attempting to redefine an already registered macro edge: '
            u'class {}, macro edge {}, new GraphQL descriptor {}, new args {}.'
            .format(class_name, macro_edge_name, macro_edge_graphql, macro_edge_args))

    # TODO(predrag): Write a more stringent check that makes sure that two types A and B,
    #                where A is a superclass of B, cannot define the same macro edge.
    #                Right now, both A and B can independently define a macro edge out_Foo,
    #                which would result in an illegal schema as B would be required to have
    #                two different descriptors for the same out_Foo edge.

    macro_registry.macro_edges.setdefault(class_name, dict())[macro_edge_name] = macro_descriptor


def get_schema_with_macros(macro_registry):
    """Get a new GraphQLSchema with fields where macro edges can be used.

    Preconditions:
    1. No macro in the registry has the same name as a field on the vertex where it applies.
    2. Members of a union type do not have outgoing macros with the same name.

    An easy way to satisfy the preconditions is to create the macro_registry using
    create_macro_registry, and only update it with register_macro_edge, which does all
    the necessary validation.

    Postconditions:
    1. Every GraphQLQuery that uses macros from this registry appropriately should
       successfully type-check against the schema generated from this function.
    2. A GraphQLQuery that uses macros not present in the registry, or uses valid
       macros but on types they are not defined at should fail schema validation with
       the schema generated from this function.
    3. This function is total -- A valid macro registry should not fail to create a
       GraphQL schema with macros.

    Args:
        macro_registry: MacroRegistry object containing a schema and macro descriptors
                        we want to add to the schema.

    Returns:
        GraphQLSchema with additional fields where macroe edges can be used.
    """
    # The easiest way to manipulate the schema is through its AST. The easiest
    # way to get an AST is to print it and parse it.
    schema_ast = parse(print_schema(macro_registry.schema_without_macros))

    definitions_by_name = {}
    for definition in schema_ast.definitions:
<<<<<<< HEAD
        if isinstance(definition, ObjectTypeDefinition):
            if definition.name.value in macro_registry.macro_edges:
                macro_edges = macro_registry.macro_edges[definition.name.value]
                for macro_edge_name, macro_edge_descriptor in six.iteritems(macro_edges):
                    type_at_target = get_type_at_macro_edge_target(
                        macro_registry.schema_without_macros,
                        macro_edge_descriptor.expansion_ast)
                    list_type_at_target = ListType(NamedType(Name(type_at_target.name)))
                    arguments = []
                    directives = [Directive(Name(MacroEdgeDirective.name))]
                    definition.fields.append(FieldDefinition(
                        Name(macro_edge_name), arguments,
                        list_type_at_target, directives=directives))
=======
        if isinstance(definition, (ObjectTypeDefinition, InterfaceTypeDefinition)):
            definitions_by_name[definition.name.value] = definition

    for macro_base_class_name, macros_for_base_class in six.iteritems(macro_registry.macro_edges):
        for macro_edge_name, macro_edge_descriptor in six.iteritems(macros_for_base_class):
            type_at_target = get_type_at_macro_edge_target(
                macro_registry.schema_without_macros,
                macro_edge_descriptor.expansion_ast)
            list_type_at_target = ListType(NamedType(Name(type_at_target.name)))
            arguments = []
            directives = [Directive(Name(MacroEdgeDirective.name))]
            for subclass in macro_registry.subclass_sets[macro_base_class_name]:
                definitions_by_name[subclass].fields.append(FieldDefinition(
                    Name(macro_edge_name), arguments, list_type_at_target, directives=directives))

>>>>>>> e2458c41
    return build_ast_schema(schema_ast)


def get_schema_for_macro_definition(schema):
    """Returns a schema with macro directives.

    This returned schema can be used to validate macro definitions, and support GraphQL
    macro editors, enabling them to autocomplete one the @macro_edge_definition and
    @macro_edge_target directives.

    Args:
        schema: GraphQLSchema over which we want to write macros

    Returns:
        GraphQLSchema usable for writing macros
    """
    raise NotImplementedError()  # TODO(bojanserafimov): Implement


def perform_macro_expansion(macro_registry, graphql_with_macro, graphql_args):
    """Return a new GraphQL query string and args, after expanding any encountered macros.

    Args:
        macro_registry: MacroRegistry, the registry of macro descriptors used for expansion
        graphql_with_macro: string, GraphQL query that potentially requires macro expansion
        graphql_args: dict mapping strings to any type, containing the arguments for the query

    Returns:
        tuple (new_graphql_string, new_graphql_args) containing the rewritten GraphQL query and
        its new args, after macro expansion. If the input GraphQL query contained no macros,
        the returned values are guaranteed to be identical to the input query and args.
    """
    query_ast = safe_parse_graphql(graphql_with_macro)
    schema_with_macros = get_schema_with_macros(macro_registry)
    validation_errors = validate_schema_and_ast(schema_with_macros, query_ast)
    if validation_errors:
        raise GraphQLValidationError(u'The provided GraphQL input does not validate: {} {}'
                                     .format(graphql_with_macro, validation_errors))

    new_query_ast, new_args = expand_macros_in_query_ast(macro_registry, query_ast, graphql_args)
    new_graphql_string = print_ast(new_query_ast)

    return new_graphql_string, new_args<|MERGE_RESOLUTION|>--- conflicted
+++ resolved
@@ -2,13 +2,9 @@
 from collections import namedtuple
 import six
 
-<<<<<<< HEAD
-from graphql.language.ast import FieldDefinition, Name, NamedType, ObjectTypeDefinition, Directive, ListType
-=======
 from graphql.language.ast import (FieldDefinition, Name, NamedType,
                                   ObjectTypeDefinition, InterfaceTypeDefinition,
                                   Directive, ListType)
->>>>>>> e2458c41
 from graphql import parse
 from graphql.language.printer import print_ast
 from graphql.type import GraphQLList
@@ -135,21 +131,6 @@
 
     definitions_by_name = {}
     for definition in schema_ast.definitions:
-<<<<<<< HEAD
-        if isinstance(definition, ObjectTypeDefinition):
-            if definition.name.value in macro_registry.macro_edges:
-                macro_edges = macro_registry.macro_edges[definition.name.value]
-                for macro_edge_name, macro_edge_descriptor in six.iteritems(macro_edges):
-                    type_at_target = get_type_at_macro_edge_target(
-                        macro_registry.schema_without_macros,
-                        macro_edge_descriptor.expansion_ast)
-                    list_type_at_target = ListType(NamedType(Name(type_at_target.name)))
-                    arguments = []
-                    directives = [Directive(Name(MacroEdgeDirective.name))]
-                    definition.fields.append(FieldDefinition(
-                        Name(macro_edge_name), arguments,
-                        list_type_at_target, directives=directives))
-=======
         if isinstance(definition, (ObjectTypeDefinition, InterfaceTypeDefinition)):
             definitions_by_name[definition.name.value] = definition
 
@@ -165,7 +146,6 @@
                 definitions_by_name[subclass].fields.append(FieldDefinition(
                     Name(macro_edge_name), arguments, list_type_at_target, directives=directives))
 
->>>>>>> e2458c41
     return build_ast_schema(schema_ast)
 
 
